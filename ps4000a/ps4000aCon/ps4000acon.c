--- conflicted
+++ resolved
@@ -1,4 +1,3 @@
-<<<<<<< HEAD
 /*******************************************************************************
  *
  * Filename: ps4000acon.c
@@ -199,11 +198,21 @@
 	uint16_t					AWGFileSize;
 	CHANNEL_SETTINGS			channelSettings [PS4000A_MAX_CHANNELS];
 	uint16_t					hasFlexibleResolution;
+	uint16_t					hasIntelligentProbes;
 	PS4000A_DEVICE_RESOLUTION	resolution;
 }UNIT;
 
-uint32_t timebase = 8;
-BOOL      scaleVoltages = TRUE;
+// Struct to store intelligent probe information
+typedef struct tUserProbeInfo
+{
+	PICO_STATUS status;
+	PS4000A_USER_PROBE_INTERACTIONS userProbeInteractions[PS4000A_MAX_4_CHANNELS];
+	uint32_t numberOfProbes;
+
+}USER_PROBE_INFO;
+
+uint32_t	timebase = 8;
+BOOL		scaleVoltages = TRUE;
 
 uint16_t inputRanges [PS4000A_MAX_RANGES] = {
 	10,
@@ -227,6 +236,9 @@
 uint32_t		g_startIndex;
 int16_t			g_trig = 0;
 uint32_t		g_trigAt = 0;
+int16_t			g_probeStateChanged = 0;
+
+USER_PROBE_INFO userProbeInfo;
 
 int8_t BlockFile[20]  = "block.txt";
 int8_t StreamFile[20] = "stream.txt";
@@ -315,7 +327,51 @@
 	}
 }
 
-
+/****************************************************************************
+* Probe Interaction Callback
+*
+* See ps4000aProbeInteractions (callback)
+*
+****************************************************************************/
+void PREF4 CallBackProbeInteractions(int16_t handle, PICO_STATUS status, PS4000A_USER_PROBE_INTERACTIONS * probes, uint32_t	nProbes)
+{
+	uint32_t i = 0;
+
+	userProbeInfo.status = status;
+	userProbeInfo.numberOfProbes = nProbes;
+
+	for (i = 0; i < nProbes; ++i)
+	{
+		userProbeInfo.userProbeInteractions[i].connected = probes[i].connected;
+
+		userProbeInfo.userProbeInteractions[i].channel = probes[i].channel;
+		userProbeInfo.userProbeInteractions[i].enabled = probes[i].enabled;
+
+		userProbeInfo.userProbeInteractions[i].probeName = probes[i].probeName;
+
+		userProbeInfo.userProbeInteractions[i].requiresPower_ = probes[i].requiresPower_;
+		userProbeInfo.userProbeInteractions[i].isPowered_ = probes[i].isPowered_;
+
+		userProbeInfo.userProbeInteractions[i].status_ = probes[i].status_;
+
+		userProbeInfo.userProbeInteractions[i].probeOff = probes[i].probeOff;
+
+		userProbeInfo.userProbeInteractions[i].rangeFirst_ = probes[i].rangeFirst_;
+		userProbeInfo.userProbeInteractions[i].rangeLast_ = probes[i].rangeLast_;
+		userProbeInfo.userProbeInteractions[i].rangeCurrent_ = probes[i].rangeLast_;
+
+		userProbeInfo.userProbeInteractions[i].couplingFirst_ = probes[i].couplingFirst_;
+		userProbeInfo.userProbeInteractions[i].couplingLast_ = probes[i].couplingLast_;
+		userProbeInfo.userProbeInteractions[i].couplingCurrent_ = probes[i].couplingCurrent_;
+
+		userProbeInfo.userProbeInteractions[i].filterFlags_ = probes[i].filterFlags_;
+		userProbeInfo.userProbeInteractions[i].filterCurrent_ = probes[i].filterCurrent_;
+		userProbeInfo.userProbeInteractions[i].defaultFilter_ = probes[i].defaultFilter_;
+	}
+
+	g_probeStateChanged = 1;
+
+}
 
 
 /****************************************************************************
@@ -1292,6 +1348,7 @@
 				unit->hasETS				= FALSE;
 				unit->AWGFileSize			= maxArbitraryWaveformBufferSize;
 				unit->hasFlexibleResolution = FALSE;
+				unit->hasIntelligentProbes	= FALSE;				
 				break;
 
 			case MODEL_PS4225:
@@ -1303,6 +1360,7 @@
 				unit->hasETS				= FALSE;
 				unit->AWGFileSize			= 0;
 				unit->hasFlexibleResolution = FALSE;
+				unit->hasIntelligentProbes	= FALSE;
 				break;
 
 			case MODEL_PS4425:
@@ -1314,6 +1372,7 @@
 				unit->hasETS				= FALSE;
 				unit->AWGFileSize			= 0;
 				unit->hasFlexibleResolution = FALSE;
+				unit->hasIntelligentProbes  = FALSE;
 				break;
 
 			case MODEL_PS4444:
@@ -1325,6 +1384,7 @@
 				unit->hasETS				= FALSE;
 				unit->AWGFileSize			= 0;
 				unit->hasFlexibleResolution = TRUE;
+				unit->hasIntelligentProbes  = TRUE;
 				break;
 
 			default:
@@ -1893,6 +1953,7 @@
 	struct tPwq pulseWidth;
 	struct tPS4000ADirection directions;
 	PICO_STATUS currentPowerStatus;
+	PICO_STATUS status;
 
 	if (unit->openStatus == PICO_USB3_0_DEVICE_NON_USB3_0_PORT || unit->openStatus == PICO_POWER_SUPPLY_NOT_CONNECTED)
 	{
@@ -1927,6 +1988,16 @@
 	if (unit->model == MODEL_NONE)
 	{
 		set_info(unit);
+	}
+
+	// Register probe interaction callback 
+	if (unit->hasIntelligentProbes)
+	{
+		status = ps4000aSetProbeInteractionCallback(unit->handle, CallBackProbeInteractions);
+
+		// Wait for information to populate (callback will be called twice initially)
+		Sleep(2000);
+
 	}
 
 	timebase = 1;
@@ -2278,2358 +2349,4 @@
 
 	printf("Exit...\n");
 	return 0;
-}
-=======
-/*******************************************************************************
- *
- * Filename: ps4000acon.c
- *
- * Description:
- *   This is a console mode program that demonstrates how to use the
- *   PicoScope 4000 Series (ps4000a) driver API functions.
- *
- *	Supported PicoScope models:
- *
- *		PicoScope 4225 & 4425
- *		PicoScope 4444
- *		PicoScope 4824
- *
- * Examples:
- *    Collect a block of samples immediately
- *    Collect a block of samples when a trigger event occurs
- *	  Collect data in rapid block mode
- *    Collect a stream of data immediately
- *    Collect a stream of data when a trigger event occurs
- *    Set Signal Generator, using standard or custom signals
- *    Change timebase & voltage scales
- *    Display data in mV or ADC counts
- *
- *	To build this application:-
- *
- *		If Microsoft Visual Studio (including Express) is being used:
- *
- *			Select the solution configuration (Debug/Release) and platform (x86/x64)
- *			Ensure that the 32-/64-bit ps4000a.lib can be located
- *			Ensure that the ps4000aApi.h, PicoConnectProbes.h and PicoStatus.h
- *			files can be located
- *
- *		Otherwise:
- *
- *			 Set up a project for a 32-/64-bit console mode application
- *			 Add this file to the project
- *			 Add ps4000a.lib to the project (Microsoft C only)
- *			 Add ps4000aApi.h, PicoConnectProbes.h and PicoStatus.h to the project
- *			 Build the project
- *
- *  Linux platforms:
- *
- *		Ensure that the libps4000a driver package has been installed using the
- *		instructions from https://www.picotech.com/downloads/linux
- *
- *		Place this file in the same folder as the files from the linux-build-files
- *		folder. In a terminal window, use the following commands to build
- *		the ps4000acon application:
- *
- *			./autogen.sh <ENTER>
- *			make <ENTER>
- *
- * Copyright (C) 2013 - 2017 Pico Technology Ltd. See LICENSE file for terms.
- *
- ******************************************************************************/
-
-#include <stdio.h>
-
-/* Headers for Windows */
-#ifdef _WIN32
-#include "windows.h"
-#include <conio.h>
-#include "ps4000aApi.h"
-#else
-#include <sys/types.h>
-#include <string.h>
-#include <termios.h>
-#include <sys/ioctl.h>
-#include <sys/types.h>
-#include <unistd.h>
-#include <stdlib.h>
-#include <ctype.h>
-
-#include <libps4000a-1.0/ps4000aApi.h>
-#ifndef PICO_STATUS
-#include <libps4000a-1.0/PicoStatus.h>
-#endif
-
-#define Sleep(a) usleep(1000*a)
-#define scanf_s scanf
-#define fscanf_s fscanf
-#define memcpy_s(a,b,c,d) memcpy(a,c,d)
-
-typedef enum enBOOL{FALSE,TRUE} BOOL;
-
-/* A function to detect a keyboard press on Linux */
-int32_t _getch()
-{
-        struct termios oldt, newt;
-        int32_t ch;
-        int32_t bytesWaiting;
-        tcgetattr(STDIN_FILENO, &oldt);
-        newt = oldt;
-        newt.c_lflag &= ~( ICANON | ECHO );
-        tcsetattr(STDIN_FILENO, TCSANOW, &newt);
-        setbuf(stdin, NULL);
-        do {
-                ioctl(STDIN_FILENO, FIONREAD, &bytesWaiting);
-                if (bytesWaiting)
-                        getchar();
-        } while (bytesWaiting);
-
-        ch = getchar();
-
-        tcsetattr(STDIN_FILENO, TCSANOW, &oldt);
-        return ch;
-}
-
-int32_t _kbhit()
-{
-        struct termios oldt, newt;
-        int32_t bytesWaiting;
-        tcgetattr(STDIN_FILENO, &oldt);
-        newt = oldt;
-        newt.c_lflag &= ~( ICANON | ECHO );
-        tcsetattr(STDIN_FILENO, TCSANOW, &newt);
-        setbuf(stdin, NULL);
-        ioctl(STDIN_FILENO, FIONREAD, &bytesWaiting);
-
-        tcsetattr(STDIN_FILENO, TCSANOW, &oldt);
-        return bytesWaiting;
-}
-
-int32_t fopen_s(FILE ** a, const char * b, const char * c)
-{
-FILE * fp = fopen(b,c);
-*a = fp;
-return (fp>0)?0:-1;
-}
-
-/* A function to get a single character on Linux */
-#define max(a,b) ((a) > (b) ? a : b)
-#define min(a,b) ((a) < (b) ? a : b)
-#endif
-
-int32_t cycles = 0;
-
-#define BUFFER_SIZE 	1024
-
-#define OCTO_SCOPE		8
-#define QUAD_SCOPE		4
-#define DUAL_SCOPE		2
-
-#define MAX_PICO_DEVICES 64
-#define TIMED_LOOP_STEP 500
-
-typedef struct
-{
-	int16_t DCcoupled;
-	int16_t range;
-	int16_t enabled;
-	float analogueOffset;
-}CHANNEL_SETTINGS;
-
-
-typedef struct tPwq
-{
-	PS4000A_CONDITION * conditions;
-	int16_t nConditions;
-	PS4000A_THRESHOLD_DIRECTION direction;
-	uint32_t  lower;
-	uint32_t upper;
-	PS4000A_PULSE_WIDTH_TYPE type;
-}PWQ;
-
-typedef enum
-{
-	MODEL_NONE = 0,
-	MODEL_PS4824 = 0x12d8,
-	MODEL_PS4225 = 0x1081,
-	MODEL_PS4425 = 0x1149,
-	MODEL_PS4444 = 0x115C
-} MODEL_TYPE;
-
-typedef enum
-{
-	SIGGEN_NONE = 0,
-	SIGGEN_FUNCTGEN = 1,
-	SIGGEN_AWG = 2
-} SIGGEN_TYPE;
-
-typedef struct
-{
-	int16_t handle;
-	MODEL_TYPE					model;
-	int8_t						modelString[8];
-	int8_t						serial[11];
-	int16_t						complete;
-	int16_t						openStatus;
-	int16_t						openProgress;
-	PS4000A_RANGE				firstRange;
-	PS4000A_RANGE				lastRange;
-	int16_t						channelCount;
-	int16_t						maxADCValue;
-	SIGGEN_TYPE					sigGen;
-	int16_t						hasETS;
-	uint16_t					AWGFileSize;
-	CHANNEL_SETTINGS			channelSettings [PS4000A_MAX_CHANNELS];
-	uint16_t					hasFlexibleResolution;
-	uint16_t					hasIntelligentProbes;
-	PS4000A_DEVICE_RESOLUTION	resolution;
-}UNIT;
-
-// Struct to store intelligent probe information
-typedef struct tUserProbeInfo
-{
-	PICO_STATUS status;
-	PS4000A_USER_PROBE_INTERACTIONS userProbeInteractions[PS4000A_MAX_4_CHANNELS];
-	uint32_t numberOfProbes;
-
-}USER_PROBE_INFO;
-
-uint32_t	timebase = 8;
-BOOL		scaleVoltages = TRUE;
-
-uint16_t inputRanges [PS4000A_MAX_RANGES] = {
-	10,
-	20,
-	50,
-	100,
-	200,
-	500,
-	1000,
-	2000,
-	5000,
-	10000,
-	20000,
-	50000};
-
-int16_t			g_autoStopped;
-int16_t   		g_ready = FALSE;
-uint64_t 		g_times [PS4000A_MAX_CHANNELS];
-int16_t     	g_timeUnit;
-int32_t      	g_sampleCount;
-uint32_t		g_startIndex;
-int16_t			g_trig = 0;
-uint32_t		g_trigAt = 0;
-int16_t			g_probeStateChanged = 0;
-
-USER_PROBE_INFO userProbeInfo;
-
-int8_t BlockFile[20]  = "block.txt";
-int8_t StreamFile[20] = "stream.txt";
-
-typedef struct tBufferInfo
-{
-	UNIT * unit;
-	int16_t **driverBuffers;
-	int16_t **appBuffers;
-
-} BUFFER_INFO;
-
-
-/****************************************************************************
-* Streaming Callback
-* used by ps4000a data streaming collection calls, on receipt of data.
-* used to set global flags etc checked by user routines
-****************************************************************************/
-void PREF4 CallBackStreaming(	short handle,
-	int32_t noOfSamples,
-	uint32_t	startIndex,
-	int16_t overflow,
-	uint32_t triggerAt,
-	int16_t triggered,
-	int16_t autoStop,
-	void	*pParameter)
-{
-	int32_t channel;
-	BUFFER_INFO * bufferInfo = NULL;
-
-	if (pParameter != NULL)
-	{
-		bufferInfo = (BUFFER_INFO *) pParameter;
-	}
-
-	// used for streaming
-	g_sampleCount = noOfSamples;
-	g_startIndex  = startIndex;
-	g_autoStopped = autoStop;
-
-	// flag to say done reading data
-	g_ready = TRUE;
-
-	// flags to show if & where a trigger has occurred
-	g_trig = triggered;
-	g_trigAt = triggerAt;
-
-	if (bufferInfo != NULL && noOfSamples)
-	{
-
-		for (channel = 0; channel < bufferInfo->unit->channelCount; channel++)
-		{
-			if (bufferInfo->unit->channelSettings[channel].enabled)
-			{
-				if (bufferInfo->appBuffers && bufferInfo->driverBuffers)
-				{
-					// Max buffers
-					if (bufferInfo->appBuffers[channel * 2]  && bufferInfo->driverBuffers[channel * 2])
-					{
-						memcpy_s (&bufferInfo->appBuffers[channel * 2][startIndex], noOfSamples * sizeof(int16_t),
-							&bufferInfo->driverBuffers[channel * 2][startIndex], noOfSamples * sizeof(int16_t));
-					}
-
-					// Min buffers
-					if (bufferInfo->appBuffers[channel * 2 + 1] && bufferInfo->driverBuffers[channel * 2 + 1])
-					{
-						memcpy_s (&bufferInfo->appBuffers[channel * 2 + 1][startIndex], noOfSamples * sizeof(int16_t),
-							&bufferInfo->driverBuffers[channel * 2 + 1][startIndex], noOfSamples * sizeof(int16_t));
-					}
-				}
-			}
-		}
-	}
-}
-
-/****************************************************************************
-* Block Callback
-* used by ps4000a data block collection calls, on receipt of data.
-* used to set global flags etc checked by user routines
-****************************************************************************/
-void PREF4 CallBackBlock( int16_t handle, PICO_STATUS status, void * pParameter)
-{
-	if (status != PICO_CANCELLED)
-	{
-		g_ready = TRUE;
-	}
-}
-
-/****************************************************************************
-* Probe Interaction Callback
-*
-* See ps4000aProbeInteractions (callback)
-*
-****************************************************************************/
-void PREF4 CallBackProbeInteractions(int16_t handle, PICO_STATUS status, PS4000A_USER_PROBE_INTERACTIONS * probes, uint32_t	nProbes)
-{
-	uint32_t i = 0;
-
-	userProbeInfo.status = status;
-	userProbeInfo.numberOfProbes = nProbes;
-
-	for (i = 0; i < nProbes; ++i)
-	{
-		userProbeInfo.userProbeInteractions[i].connected = probes[i].connected;
-
-		userProbeInfo.userProbeInteractions[i].channel = probes[i].channel;
-		userProbeInfo.userProbeInteractions[i].enabled = probes[i].enabled;
-
-		userProbeInfo.userProbeInteractions[i].probeName = probes[i].probeName;
-
-		userProbeInfo.userProbeInteractions[i].requiresPower_ = probes[i].requiresPower_;
-		userProbeInfo.userProbeInteractions[i].isPowered_ = probes[i].isPowered_;
-
-		userProbeInfo.userProbeInteractions[i].status_ = probes[i].status_;
-
-		userProbeInfo.userProbeInteractions[i].probeOff = probes[i].probeOff;
-
-		userProbeInfo.userProbeInteractions[i].rangeFirst_ = probes[i].rangeFirst_;
-		userProbeInfo.userProbeInteractions[i].rangeLast_ = probes[i].rangeLast_;
-		userProbeInfo.userProbeInteractions[i].rangeCurrent_ = probes[i].rangeLast_;
-
-		userProbeInfo.userProbeInteractions[i].couplingFirst_ = probes[i].couplingFirst_;
-		userProbeInfo.userProbeInteractions[i].couplingLast_ = probes[i].couplingLast_;
-		userProbeInfo.userProbeInteractions[i].couplingCurrent_ = probes[i].couplingCurrent_;
-
-		userProbeInfo.userProbeInteractions[i].filterFlags_ = probes[i].filterFlags_;
-		userProbeInfo.userProbeInteractions[i].filterCurrent_ = probes[i].filterCurrent_;
-		userProbeInfo.userProbeInteractions[i].defaultFilter_ = probes[i].defaultFilter_;
-	}
-
-	g_probeStateChanged = 1;
-
-}
-
-
-/****************************************************************************
-* SetDefaults - restore default settings
-****************************************************************************/
-void SetDefaults(UNIT * unit)
-{
-	PICO_STATUS status;
-	PICO_STATUS powerStatus;
-	int32_t i;
-
-	if (unit->hasETS) 
-	{
-		status = ps4000aSetEts(unit->handle, PS4000A_ETS_OFF, 0, 0, NULL);					// Turn off ETS
-		printf(status?"SetDefaults:ps4000aSetEts------ 0x%08x \n":"", status);
-	}
-
-	powerStatus = ps4000aCurrentPowerSource(unit->handle);
-
-	for (i = 0; i < unit->channelCount; i++) // reset channels to most recent settings
-	{
-		status = ps4000aSetChannel(unit->handle, (PS4000A_CHANNEL)(PS4000A_CHANNEL_A + i),
-										unit->channelSettings[PS4000A_CHANNEL_A + i].enabled,
-										(PS4000A_COUPLING)unit->channelSettings[PS4000A_CHANNEL_A + i].DCcoupled,
-										(PS4000A_RANGE)unit->channelSettings[PS4000A_CHANNEL_A + i].range,
-										unit->channelSettings[PS4000A_CHANNEL_A + i].analogueOffset);
-
-		printf(status?"SetDefaults:ps4000aSetChannel------ 0x%08x \n":"", status);
-	}
-}
-
-/****************************************************************************
-* adc_to_mv
-*
-* Convert an 16-bit ADC count into millivolts
-****************************************************************************/
-int32_t adc_to_mv(int32_t raw, int32_t rangeIndex, UNIT * unit)
-{
-	return (raw * inputRanges[rangeIndex]) / unit->maxADCValue;
-}
-
-/****************************************************************************
-* mv_to_adc
-*
-* Convert a millivolt value into a 16-bit ADC count
-*
-*  (useful for setting trigger thresholds)
-****************************************************************************/
-int16_t mv_to_adc(int16_t mv, int16_t rangeIndex, UNIT * unit)
-{
-	return (mv * unit->maxADCValue) / inputRanges[rangeIndex];
-}
-
-/******************************************************************************
-* ChangePowerSource -
-* 	function to handle switches between USB 3.0 and non-USB 3.0 connections
-*******************************************************************************/
-PICO_STATUS ChangePowerSource(int16_t handle, PICO_STATUS status)
-{
-	int8_t ch = 'Y';
-
-	switch (status)
-	{
-	
-		case PICO_POWER_SUPPLY_NOT_CONNECTED:
-
-			do
-			{
-				printf("\n5 V power supply not connected.");
-				printf("\nDo you want to run using USB only Y/N?\n");
-				
-				ch = toupper(_getch());
-				
-				if (ch == 'Y')
-				{
-					printf("\nPower OK\n");
-					status = ps4000aChangePowerSource(handle, PICO_POWER_SUPPLY_NOT_CONNECTED);		// Tell the driver that's ok
-				}
-
-			} while(ch != 'Y' && ch != 'N');
-
-			printf(ch == 'N'?"Please set correct USB connection setting for this device\n":"");
-			break;
-
-		case PICO_USB3_0_DEVICE_NON_USB3_0_PORT:			// User must acknowledge they want to power via USB
-
-			do
-			{
-				printf("\nUSB 3.0 device on non-USB 3.0 port.\n");
-				status = ps4000aChangePowerSource(handle, PICO_USB3_0_DEVICE_NON_USB3_0_PORT);		// Tell the driver that's ok
-				
-			} while(ch != 'Y' && ch != 'N');
-
-			printf(ch == 'N'?"Please set correct USB connection setting for this device\n":"");
-			break;
-	}
-	return status;
-}
-
-/****************************************************************************
-* ClearDataBuffers
-*
-* stops GetData writing values to memory that has been released
-****************************************************************************/
-PICO_STATUS ClearDataBuffers(UNIT * unit)
-{
-	int32_t i;
-	PICO_STATUS status;
-
-	for (i = 0; i < unit->channelCount; i++)
-	{
-		if (unit->channelSettings[i].enabled)
-		{
-			if ((status = ps4000aSetDataBuffers(unit->handle, (PS4000A_CHANNEL) i, NULL, NULL, 0, 0, PS4000A_RATIO_MODE_NONE)) != PICO_OK)
-			{
-				printf("ClearDataBuffers:ps4000aSetDataBuffers(channel %d) ------ 0x%08x \n", i, status);
-			}
-		}
-	}
-	return status;
-}
-
-/****************************************************************************
-* BlockDataHandler
-* - Used by all block data routines
-* - acquires data (user sets trigger mode before calling), displays 10 items
-*   and saves all to block.txt
-* Input :
-* - unit : the unit to use.
-* - text : the text to display before the display of data slice
-* - offset : the offset into the data buffer to start the display's slice.
-****************************************************************************/
-void BlockDataHandler(UNIT * unit, int8_t * text, int32_t offset)
-{
-	int32_t timeIndisposed;
-	int32_t maxSamples;
-	int32_t i, j;
-	float timeInterval;
-	int32_t sampleCount = BUFFER_SIZE;
-	
-	int16_t * buffers[PS4000A_MAX_CHANNEL_BUFFERS];
-	
-	FILE * fp = NULL;
-	PICO_STATUS status;
-
-	for (i = 0; i < unit->channelCount; i++)
-	{
-		if (unit->channelSettings[i].enabled)
-		{
-			buffers[i * 2] = (int16_t*) calloc(sampleCount, sizeof(int16_t));		
-			buffers[i * 2 + 1] = (int16_t*) calloc(sampleCount, sizeof(int16_t));	// Min data, if aggregation is used
-
-			status = ps4000aSetDataBuffers(unit->handle, (PS4000A_CHANNEL)i, buffers[i * 2], buffers[i * 2 + 1], sampleCount, 0, PS4000A_RATIO_MODE_NONE);
-			
-			printf(status?"BlockDataHandler:ps4000aSetDataBuffers(channel %d) ------ 0x%08x \n":"", i, status);
-		}
-	}
-
-
-	/*  find the maximum number of samples, the time interval (in timeUnits),
-	*		 the most suitable time units */
-	while (ps4000aGetTimebase2(unit->handle, timebase, sampleCount, &timeInterval, &maxSamples, 0))
-	{
-		timebase++;
-	}
-
-	printf("\nTimebase: %u  SampleInterval: %.1f ns\n", timebase, timeInterval);
-
-	/* Start it collecting, then wait for completion*/
-	g_ready = FALSE;
-
-	status = ps4000aRunBlock(unit->handle, 0, sampleCount, timebase, &timeIndisposed, 0, CallBackBlock, NULL);
-
-	if (status != PICO_OK)
-	{
-		printf("BlockDataHandler:ps4000aRunBlock ------ 0x%08x \n", status);
-		return;	
-	}
-
-	printf("Waiting for trigger...Press a key to abort\n");
-
-	while (!g_ready && !_kbhit())
-	{
-		Sleep(0);
-	}
-
-	if (g_ready)
-	{
-		status = ps4000aGetValues(unit->handle, 0, (uint32_t*) &sampleCount, 1, PS4000A_RATIO_MODE_NONE, 0, NULL);
-
-		if (status != PICO_OK)
-		{
-			printf("BlockDataHandler:ps4000aGetValues ------ 0x%08x \n", status);
-		}
-		else
-		{
-			/* Print out the first 10 readings, converting the readings to mV if required */
-			printf("%s\n",text);
-
-			printf("Channel readings are in %s.\n\n", ( scaleVoltages ) ? ("mV") : ("ADC Counts"));
-
-			for (j = 0; j < unit->channelCount; j++)
-			{
-				if (unit->channelSettings[j].enabled) 
-				{
-					printf("Channel%c:    ", 'A' + j);
-				}
-			}
-
-			printf("\n");
-
-			for (i = offset; i < offset+10; i++) 
-			{
-				for (j = 0; j < unit->channelCount; j++)
-				{
-					if (unit->channelSettings[j].enabled) 
-					{
-						printf("  %6d     ", scaleVoltages ?
-							adc_to_mv(buffers[j * 2][i], unit->channelSettings[PS4000A_CHANNEL_A + j].range, unit)	// If scaleVoltages, print mV value
-							: buffers[j * 2][i]);																	// else print ADC Count
-					}
-				}
-
-				printf("\n");
-			}
-
-			sampleCount = min(sampleCount, BUFFER_SIZE);
-
-			fopen_s(&fp, BlockFile, "w");
-
-			if (fp != NULL)
-			{
-				fprintf(fp, "Block Data log\n\n");
-				fprintf(fp,"Results shown for each of the %d Channels are......\n",unit->channelCount);
-				fprintf(fp,"Maximum Aggregated value ADC Count & mV, Minimum Aggregated value ADC Count & mV\n\n");
-
-				fprintf(fp, "Time  ");
-
-				for (i = 0; i < unit->channelCount; i++)
-				{
-					if (unit->channelSettings[i].enabled) 
-					{
-						fprintf(fp," Ch   Max ADC   Max mV   Min ADC   Min mV   ");
-					}
-				}
-				fprintf(fp, "\n");
-
-				for (i = 0; i < sampleCount; i++) 
-				{
-					fprintf(fp, "%I64d ", g_times[0] + (uint64_t)(i * timeInterval));
-
-					for (j = 0; j < unit->channelCount; j++)
-					{
-						if (unit->channelSettings[j].enabled) 
-						{
-							fprintf(	fp,
-								"Ch%C  %d = %dmV, %d = %dmV   ",
-								'A' + j,
-								buffers[j * 2][i],
-								adc_to_mv(buffers[j * 2][i], unit->channelSettings[PS4000A_CHANNEL_A + j].range, unit),
-								buffers[j * 2 + 1][i],
-								adc_to_mv(buffers[j * 2 + 1][i], unit->channelSettings[PS4000A_CHANNEL_A + j].range, unit));
-						}
-					}
-					fprintf(fp, "\n");
-				}
-
-			}
-			else
-			{
-				printf(	"Cannot open the file %s for writing.\n"
-					"Please ensure that you have permission to access the file.\n", BlockFile);
-			}
-		}
-	}
-	else 
-	{
-		printf("data collection aborted\n");
-		_getch();
-	}
-
-	if ((status = ps4000aStop(unit->handle)) != PICO_OK)
-	{
-		printf("BlockDataHandler:ps4000aStop ------ 0x%08x \n", status);
-	}
-
-	if (fp != NULL)
-	{
-		fclose(fp);
-	}
-
-	for (i = 0; i < unit->channelCount; i++)
-	{
-		if (unit->channelSettings[i].enabled)
-		{
-			free(buffers[i * 2]);
-			free(buffers[i * 2 + 1]);
-		}
-	}
-
-	ClearDataBuffers(unit);
-}
-
-/****************************************************************************
-* Stream Data Handler
-* - Used by the two stream data examples - untriggered and triggered
-* Inputs:
-* - unit - the unit to sample on
-* - preTrigger - the number of samples in the pre-trigger phase
-*					(0 if no trigger has been set)
-***************************************************************************/
-void StreamDataHandler(UNIT * unit, uint32_t preTrigger)
-{
-	int16_t retry = 0;
-	int16_t autostop = 0;
-	int32_t index = 0;
-	int32_t totalSamples = 0;
-
-	uint32_t sampleInterval;
-	uint32_t postTrigger;
-	
-	uint32_t downsampleRatio;
-	uint32_t triggeredAt = 0;
-
-	int32_t i, j;
-	uint32_t sampleCount = 200000; /*  Make sure buffer size is large enough to copy data into on each iteration */
-	
-	FILE * fp = NULL;
-	
-	int16_t * buffers[PS4000A_MAX_CHANNEL_BUFFERS];
-	int16_t * appBuffers[PS4000A_MAX_CHANNEL_BUFFERS]; // Temporary application buffers to copy data into from driver buffers.
-	
-	PICO_STATUS status;
-	
-	PS4000A_TIME_UNITS timeUnits;
-	PS4000A_RATIO_MODE ratioMode;
-
-	BUFFER_INFO bufferInfo;
-
-	for (i = 0; i < unit->channelCount; i++)
-	{
-		if (unit->channelSettings[i].enabled)
-		{
-			buffers[i * 2] = (int16_t*) calloc(sampleCount, sizeof(int16_t));
-			buffers[i * 2 + 1] = (int16_t*) calloc(sampleCount, sizeof(int16_t));
-			status = ps4000aSetDataBuffers(unit->handle, (PS4000A_CHANNEL)i, buffers[i * 2], buffers[i * 2 + 1], sampleCount, 0, PS4000A_RATIO_MODE_NONE);
-
-			appBuffers[i * 2] = (int16_t*) calloc(sampleCount, sizeof(int16_t));
-			appBuffers[i * 2 + 1] = (int16_t*) calloc(sampleCount, sizeof(int16_t));
-
-			printf(status?"StreamDataHandler:ps4000aSetDataBuffers(channel %d) ------ 0x%08x \n":"", i, status);
-		}
-	}
-
-	downsampleRatio = 1;
-	timeUnits = PS4000A_US;
-	sampleInterval = 1;
-	ratioMode = PS4000A_RATIO_MODE_NONE;
-	postTrigger = 1000000;
-	autostop = TRUE;
-
-	bufferInfo.unit = unit;
-	bufferInfo.driverBuffers = buffers;
-	bufferInfo.appBuffers = appBuffers;
-
-	if (autostop)
-	{
-		printf("\nStreaming Data for %u samples", postTrigger / downsampleRatio);
-		
-		if (preTrigger)							// we pass 0 for preTrigger if we're not setting up a trigger
-		{
-			printf(" after the trigger occurs\nNote: %u Pre Trigger samples before Trigger arms\n\n", preTrigger / downsampleRatio);
-		}
-		else
-		{
-			printf("\n\n");
-		}
-	}
-	else
-	{
-		printf("\nStreaming Data continually...\n\n");
-	}
-
-	g_autoStopped = FALSE;
-
-	status = ps4000aRunStreaming(unit->handle, &sampleInterval, timeUnits, preTrigger, postTrigger, autostop, downsampleRatio, ratioMode, sampleCount);
-
-	if (status != PICO_OK)
-	{
-		printf("StreamDataHandler:ps4000aRunStreaming ------ 0x%08x \n", status);
-		return;
-	}
-	
-	printf("Streaming data...Press a key to stop\n");
-
-	fopen_s(&fp, StreamFile, "w");
-
-	if (fp != NULL)
-	{
-		fprintf(fp,"For each of the %d Channels, results shown are....\n",unit->channelCount);
-		fprintf(fp,"Maximum Aggregated value ADC Count & mV, Minimum Aggregated value ADC Count & mV\n\n");
-
-		for (i = 0; i < unit->channelCount; i++)
-		{
-			if (unit->channelSettings[i].enabled) 
-			{
-				fprintf(fp,"   Max ADC    Max mV  Min ADC  Min mV   ");
-			}
-		}
-		fprintf(fp, "\n");
-	}
-
-
-	totalSamples = 0;
-
-	while (!_kbhit() && !g_autoStopped)
-	{
-		/* Poll until data is received. Until then, GetStreamingLatestValues wont call the callback */
-		Sleep(1);
-		g_ready = FALSE;
-
-		status = ps4000aGetStreamingLatestValues(unit->handle, CallBackStreaming, &bufferInfo);
-
-		if (status != PICO_OK)
-		{
-			printf("\nStreamDataHandler:ps4000aGetStreamingLatestValues ------ 0x%08x \n", status);
-		}
-
-		index ++;
-
-		if (g_ready && g_sampleCount > 0) /* can be ready and have no data, if autoStop has fired */
-		{
-			if (g_trig)
-			{
-				triggeredAt = totalSamples += g_trigAt;		// calculate where the trigger occurred in the total samples collected
-			}
-
-			totalSamples += g_sampleCount;
-
-			printf("\nCollected %3i samples, index = %6u, Total: %d samples ", g_sampleCount, g_startIndex, totalSamples);
-
-			if (g_trig)
-			{
-				printf("Trig. at index %u", triggeredAt);	// show where trigger occurred
-			}
-
-			for (i = g_startIndex; i < (int32_t)(g_startIndex + g_sampleCount); i++)
-			{
-
-				if (fp != NULL)
-				{
-					for (j = 0; j < unit->channelCount; j++)
-					{
-						if (unit->channelSettings[j].enabled) 
-						{
-							fprintf(	fp,
-								"Ch%C  %d = %dmV, %d = %dmV   ",
-								(int8_t)('A' + j),
-								appBuffers[j * 2][i],
-								adc_to_mv(appBuffers[j * 2][i], unit->channelSettings[PS4000A_CHANNEL_A + j].range, unit),
-								appBuffers[j * 2 + 1][i],
-								adc_to_mv(appBuffers[j * 2 + 1][i], unit->channelSettings[PS4000A_CHANNEL_A + j].range, unit));
-						}
-					}
-
-					fprintf(fp, "\n");
-				}
-				else
-				{
-					printf("Cannot open the file %s for writing.\n", StreamFile);
-				}
-
-			}
-		}
-	}
-
-	ps4000aStop(unit->handle);
-
-	if (!g_autoStopped)
-	{
-		printf("\nData collection aborted.\n");
-		_getch();
-	}
-	else
-	{
-		printf("\nData collection complete.\n\n");
-	}
-
-	if (fp != NULL)
-	{
-		fclose(fp);
-	}
-
-	for (i = 0; i < unit->channelCount; i++)
-	{
-		if (unit->channelSettings[i].enabled)
-		{
-			free(buffers[i * 2]);
-			free(appBuffers[i * 2]);
-
-			free(buffers[i * 2 + 1]);
-			free(appBuffers[i * 2 + 1]);
-		}
-	}
-
-	ClearDataBuffers(unit);
-}
-
-/****************************************************************************
-* SetTrigger
-*
-* - Used to call aall the functions required to set up triggering
-*
-***************************************************************************/
-PICO_STATUS SetTrigger(	UNIT * unit,
-	struct tPS4000ATriggerChannelProperties * channelProperties,
-	int16_t nChannelProperties,
-	PS4000A_CONDITION * triggerConditions,
-	int16_t nTriggerConditions,
-	PS4000A_DIRECTION * directions,
-	int16_t nDirections,
-	struct tPwq * pwq,
-	uint32_t delay,
-	int16_t auxOutputEnabled,
-	int32_t autoTriggerMs)
-{
-	PICO_STATUS status;
-	PS4000A_CONDITIONS_INFO info = PS4000A_CLEAR;
-	PS4000A_CONDITIONS_INFO pwqInfo = PS4000A_CLEAR;
-
-	if ((status = ps4000aSetTriggerChannelProperties(unit->handle,
-		channelProperties,
-		nChannelProperties,
-		auxOutputEnabled,
-		autoTriggerMs)) != PICO_OK)
-	{
-		printf("SetTrigger:ps4000aSetTriggerChannelProperties ------ Ox%08x \n", status);
-		return status;
-	}
-
-	if (nTriggerConditions != 0)
-	{
-		info = (PS4000A_CONDITIONS_INFO)(PS4000A_CLEAR | PS4000A_ADD); // Clear and add trigger condition specified unless no trigger conditions have been specified
-	}
-	
-	if ((status = ps4000aSetTriggerChannelConditions(unit->handle, triggerConditions, nTriggerConditions, info) != PICO_OK))
-	{
-		printf("SetTrigger:ps4000aSetTriggerChannelConditions ------ 0x%08x \n", status);
-		return status;
-	}
-
-	if ((status = ps4000aSetTriggerChannelDirections(unit->handle, directions, nDirections)) != PICO_OK)
-	{
-		printf("SetTrigger:ps4000aSetTriggerChannelDirections ------ 0x%08x \n", status);
-		return status;
-	}
-
-	if ((status = ps4000aSetTriggerDelay(unit->handle, delay)) != PICO_OK)
-	{
-		printf("SetTrigger:ps4000aSetTriggerDelay ------ 0x%08x \n", status);
-		return status;
-	}
-
-	if ((status = ps4000aSetPulseWidthQualifierProperties(unit->handle, pwq->direction, pwq->lower,
-		pwq->upper, pwq->type)) != PICO_OK)
-	{
-		printf("SetTrigger:ps4000aSetPulseWidthQualifierProperties ------ 0x%08x \n", status);
-		return status;
-	}
-
-	// Clear and add pulse width qualifier condition, clear if no pulse width qualifier has been specified
-	if (pwq->nConditions != 0)
-	{
-		pwqInfo = (PS4000A_CONDITIONS_INFO)(PS4000A_CLEAR | PS4000A_ADD);
-	}
-
-	if ((status = ps4000aSetPulseWidthQualifierConditions(unit->handle, pwq->conditions, pwq->nConditions, pwqInfo)) != PICO_OK)
-	{
-		printf("SetTrigger:ps4000aSetPulseWidthQualifierConditions ------ 0x%08x \n", status);
-		return status;
-	}
-
-	return status;
-}
-
-/****************************************************************************
-* CollectBlockImmediate
-*  this function demonstrates how to collect a single block of data
-*  from the unit (start collecting immediately)
-****************************************************************************/
-void CollectBlockImmediate(UNIT * unit)
-{
-	struct tPwq pulseWidth;
-	struct tPS4000ADirection directions;
-
-	memset(&directions, 0, sizeof(struct tPS4000ADirection));
-	memset(&pulseWidth, 0, sizeof(struct tPwq));
-
-	printf("Collect block immediate...\n");
-	printf("Press a key to start\n");
-	_getch();
-
-	SetDefaults(unit);
-
-	/* Trigger disabled	*/
-	SetTrigger(unit, NULL, 0, NULL, 0, &directions, 1, &pulseWidth, 0, 0, 0);
-
-	BlockDataHandler(unit, "First 10 readings\n", 0);
-}
-
-/****************************************************************************
-* CollectBlockEts
-*  this function demonstrates how to collect a block of
-*  data using equivalent time sampling (ETS).
-****************************************************************************/
-void CollectBlockEts(UNIT * unit)
-{
-	int32_t ets_sampletime;
-	int16_t	triggerVoltage = mv_to_adc(1000, unit->channelSettings[PS4000A_CHANNEL_A].range, unit);
-	uint32_t delay = 0;
-	
-	struct tPwq pulseWidth;
-	struct tPS4000ADirection directions;
-
-	struct tPS4000ATriggerChannelProperties sourceDetails = {	triggerVoltage,
-		256 * 10,
-		triggerVoltage,
-		256 * 10,
-		PS4000A_CHANNEL_A,
-		PS4000A_LEVEL };
-
-	struct tPS4000ACondition conditions[1] = {{ PS4000A_CHANNEL_A, PS4000A_CONDITION_TRUE }};
-
-	memset(&pulseWidth, 0, sizeof(struct tPwq));
-
-	directions.channel = (conditions[0]).source;
-	directions.direction = PS4000A_RISING;
-
-	printf("Collect ETS block...\n");
-	
-	printf("Collects when value rises past %d", scaleVoltages?
-		adc_to_mv(sourceDetails.thresholdUpper,	unit->channelSettings[PS4000A_CHANNEL_A].range, unit)	// If scaleVoltages, print mV value
-		: sourceDetails.thresholdUpper);																// else print ADC Count
-
-	printf(scaleVoltages? "mV\n" : "ADC Counts\n");
-	printf("Press a key to start...\n");
-	_getch();
-
-	SetDefaults(unit);
-
-	//Trigger enabled
-	//Rising edge
-	//Threshold = 1000mV
-	SetTrigger(unit, &sourceDetails, 1, conditions, 1, &directions, 1, &pulseWidth, delay, 0, 0);
-
-	ps4000aSetEts(unit->handle, PS4000A_ETS_FAST, 20, 4, &ets_sampletime);
-	printf("ETS Sample Time is: %d\n", ets_sampletime);
-
-	BlockDataHandler(unit, "Ten readings after trigger\n", BUFFER_SIZE / 10 - 5); // 10% of data is pre-trigger
-
-	ps4000aSetEts(unit->handle, PS4000A_ETS_OFF, 0, 0, &ets_sampletime);
-}
-
-/****************************************************************************
-* CollectBlockTriggered
-*  this function demonstrates how to collect a single block of data from the
-*  unit, when a trigger event occurs.
-****************************************************************************/
-void CollectBlockTriggered(UNIT * unit)
-{
-	int16_t triggerVoltage = mv_to_adc(1000, unit->channelSettings[PS4000A_CHANNEL_A].range, unit);
-
-	struct tPS4000ATriggerChannelProperties sourceDetails = {	triggerVoltage,
-		256 * 10,
-		triggerVoltage,
-		256 * 10,
-		PS4000A_CHANNEL_A,
-		PS4000A_LEVEL};
-
-	struct tPS4000ACondition conditions = {sourceDetails.channel, PS4000A_CONDITION_TRUE};
-
-	struct tPwq pulseWidth;
-
-	struct tPS4000ADirection directions;
-	directions.channel = conditions.source;
-	directions.direction = PS4000A_RISING;
-
-	memset(&pulseWidth, 0, sizeof(struct tPwq));
-
-	printf("Collect block triggered...\n");
-	printf("Collects when value rises past %d", scaleVoltages?
-		adc_to_mv(sourceDetails.thresholdUpper, unit->channelSettings[sourceDetails.channel].range, unit)	// If scaleVoltages, print mV value
-		: sourceDetails.thresholdUpper);																// else print ADC Count
-	printf(scaleVoltages?"mV\n" : "ADC Counts\n");
-
-	printf("Press a key to start...\n");
-	_getch();
-
-	SetDefaults(unit);
-
-	/* Trigger enabled
-	* Rising edge
-	* Threshold = 1000mV */
-	SetTrigger(unit, &sourceDetails, 1, &conditions, 1, &directions, 1, &pulseWidth, 0, 0, 0);
-
-	BlockDataHandler(unit, "Ten readings after trigger\n", 0);
-}
-
-/****************************************************************************
-* CollectRapidBlock
-*  This function demonstrates how to collect a set of captures using
-*  rapid block mode.
-****************************************************************************/
-void CollectRapidBlock(UNIT * unit)
-{
-	int16_t i;
-	int16_t channel;
-	int16_t	triggerVoltage = mv_to_adc(1000, unit->channelSettings[PS4000A_CHANNEL_A].range, unit);
-
-	uint16_t capture;
-
-	int32_t nMaxSamples;
-	int32_t timeIndisposed;
-
-	uint32_t nCaptures;
-	uint32_t nSamples = 1000;
-	uint32_t nCompletedCaptures;
-	
-	int16_t ***rapidBuffers;
-	int16_t *overflow;
-	
-	PICO_STATUS status;
-	
-	struct tPS4000ATriggerChannelProperties sourceDetails = { triggerVoltage,
-		256 * 10,
-		triggerVoltage,
-		256 * 10,
-		PS4000A_CHANNEL_A,
-		PS4000A_LEVEL};
-
-	struct tPS4000ACondition conditions = { PS4000A_CHANNEL_A,	PS4000A_CONDITION_TRUE };
-
-	struct tPwq pulseWidth;
-
-	struct tPS4000ADirection directions;
-	directions.channel = conditions.source;
-	directions.direction = PS4000A_RISING;
-
-	memset(&pulseWidth, 0, sizeof(struct tPwq));
-
-	printf("Collect rapid block triggered...\n");
-	
-	printf("Collects when value rises past %d",	scaleVoltages?
-		adc_to_mv(sourceDetails.thresholdUpper, unit->channelSettings[PS4000A_CHANNEL_A].range, unit)	// If scaleVoltages, print mV value
-		: sourceDetails.thresholdUpper);																// else print ADC Count
-	
-	printf(scaleVoltages?"mV\n" : "ADC Counts\n");
-	printf("Press any key to abort\n");
-
-	SetDefaults(unit);
-
-	// Trigger enabled
-	SetTrigger(unit, &sourceDetails, 1, &conditions, 1, &directions, 1, &pulseWidth, 0, 0, 0);
-
-	//Set the number of captures
-	nCaptures = 10;
-
-	//Segment the memory
-	status = ps4000aMemorySegments(unit->handle, nCaptures, &nMaxSamples);
-
-	//Set the number of captures
-	status = ps4000aSetNoOfCaptures(unit->handle, nCaptures);
-
-	//Run
-	timebase = 7; // 10 MS/s
-
-	status = ps4000aRunBlock(unit->handle, 0, nSamples, timebase, &timeIndisposed, 0, CallBackBlock, NULL); 
-
-	if (status != PICO_OK)
-	{
-		printf("BlockDataHandler:ps4000aRunBlock ------ 0x%08x \n", status);	
-	}
-
-	//Wait until data ready
-	g_ready = 0;
-
-	while(!g_ready && !_kbhit())
-	{
-		Sleep(0);
-	}
-
-	if (!g_ready)
-	{
-		_getch();
-
-		status = ps4000aStop(unit->handle);
-		status = ps4000aGetNoOfCaptures(unit->handle, &nCompletedCaptures);
-		
-		printf("Rapid capture aborted. %u complete blocks were captured\n", nCompletedCaptures);
-		printf("\nPress any key...\n\n");
-		_getch();
-
-		if (nCompletedCaptures == 0)
-		{
-			return;
-		}
-
-		// Only display the blocks that were captured
-		nCaptures = (uint16_t) nCompletedCaptures;
-	}
-
-	// Allocate memory
-	rapidBuffers = (int16_t ***) calloc(unit->channelCount, sizeof(int16_t*));
-	overflow = (int16_t *) calloc(unit->channelCount * nCaptures, sizeof(int16_t));
-
-	for (channel = 0; channel < unit->channelCount; channel++)
-	{
-		if (unit->channelSettings[channel].enabled)
-		{
-			rapidBuffers[channel] = (int16_t **) calloc(nCaptures, sizeof(int16_t*));
-		}
-	}
-
-	for (channel = 0; channel < unit->channelCount; channel++)
-	{
-		if (unit->channelSettings[channel].enabled)
-		{
-			for (capture = 0; capture < nCaptures; capture++)
-			{
-				rapidBuffers[channel][capture] = (int16_t *) calloc(nSamples, sizeof(int16_t));
-			}
-		}
-	}
-
-	for (channel = 0; channel < unit->channelCount; channel++)
-	{
-		if (unit->channelSettings[channel].enabled)
-		{
-			for (capture = 0; capture < nCaptures; capture++)
-			{
-				status = ps4000aSetDataBuffer(unit->handle, (PS4000A_CHANNEL)channel, rapidBuffers[channel][capture], nSamples, capture, PS4000A_RATIO_MODE_NONE);
-			}
-		}
-	}
-
-	// Get data
-	status = ps4000aGetValuesBulk(unit->handle, &nSamples, 0, nCaptures - 1, 1, PS4000A_RATIO_MODE_NONE, overflow);
-
-	if (status == PICO_POWER_SUPPLY_CONNECTED || status == PICO_POWER_SUPPLY_NOT_CONNECTED)
-	{
-		printf("\nPower Source Changed. Data collection aborted.\n");
-	}
-
-	if (status == PICO_OK)
-	{
-		// Print first 10 samples from each capture
-		for (capture = 0; capture < nCaptures; capture++)
-		{
-			printf("\nCapture %d:-\n\n", capture + 1);
-
-			for (channel = 0; channel < unit->channelCount; channel++)
-			{
-				printf("Channel %c:\t", 'A' + channel);
-			}
-
-			printf("\n");
-
-			for(i = 0; i < 10; i++)
-			{
-				for (channel = 0; channel < unit->channelCount; channel++)
-				{
-					if (unit->channelSettings[channel].enabled)
-					{
-						printf("   %6d       ", scaleVoltages ?
-							adc_to_mv(rapidBuffers[channel][capture][i], unit->channelSettings[PS4000A_CHANNEL_A +channel].range, unit)	// If scaleVoltages, print mV value
-							: rapidBuffers[channel][capture][i]);																	// else print ADC Count
-					}
-				}
-				printf("\n");
-			}
-		}
-	}
-
-	// Stop
-	status = ps4000aStop(unit->handle);
-
-	// Free memory
-	free(overflow);
-
-	for (channel = 0; channel < unit->channelCount; channel++)
-	{
-		if (unit->channelSettings[channel].enabled)
-		{
-			for (capture = 0; capture < nCaptures; capture++)
-			{
-				free(rapidBuffers[channel][capture]);
-			}
-		}
-	}
-
-	for (channel = 0; channel < unit->channelCount; channel++)
-	{
-		free(rapidBuffers[channel]);
-	}
-
-	free(rapidBuffers);
-}
-
-/****************************************************************************
-* Initialise unit' structure with Variant specific defaults
-****************************************************************************/
-void set_info(UNIT * unit)
-{
-	int8_t description [11][25]= { "Driver Version",
-		"USB Version",
-		"Hardware Version",
-		"Variant Info",
-		"Serial",
-		"Cal Date",
-		"Kernel Version",
-		"Digital H/W",
-		"Analogue H/W",
-		"Firmware 1",
-		"Firmware 2"};
-
-	int16_t i = 0;
-	int16_t requiredSize = 0;
-	int8_t line [80] = {0};
-
-	int16_t minArbitraryWaveformValue = 0;
-	int16_t maxArbitraryWaveformValue = 0;
-
-	int32_t variant;
-
-	uint32_t minArbitraryWaveformBufferSize = 0;
-	uint32_t maxArbitraryWaveformBufferSize = 0;
-
-	PICO_STATUS status = PICO_OK;
-	PS4000A_DEVICE_RESOLUTION deviceResolution = PS4000A_DR_12BIT; // For the PicoScope 4444
-
-	if (unit->handle) 
-	{
-		for (i = 0; i < 11 && status == PICO_OK; i++)
-		{
-			status = ps4000aGetUnitInfo(unit->handle, (int8_t *)line, sizeof (line), &requiredSize, i);
-
-			// info = 3 - PICO_VARIANT_INFO
-			if (i == PICO_VARIANT_INFO)
-			{
-				variant = atoi(line);
-				memcpy(&(unit->modelString), line, sizeof(unit->modelString)==5?5:sizeof(unit->modelString));
-			}
-			else if (i == PICO_BATCH_AND_SERIAL)	// info = 4 - PICO_BATCH_AND_SERIAL
-			{
-				memcpy(&(unit->serial), line, requiredSize);
-			}
-
-			printf("%s: %s\n", description[i], line);
-		}
-
-		printf("\n");
-
-		// Find the maxiumum AWG buffer size
-		status = ps4000aSigGenArbitraryMinMaxValues(unit->handle, &minArbitraryWaveformValue, &maxArbitraryWaveformValue, &minArbitraryWaveformBufferSize, &maxArbitraryWaveformBufferSize);
-
-		switch (variant)
-		{
-			case MODEL_PS4824:
-				unit->model					= MODEL_PS4824;
-				unit->sigGen				= SIGGEN_AWG;
-				unit->firstRange			= PS4000A_10MV;
-				unit->lastRange				= PS4000A_50V;
-				unit->channelCount			= OCTO_SCOPE;
-				unit->hasETS				= FALSE;
-				unit->AWGFileSize			= maxArbitraryWaveformBufferSize;
-				unit->hasFlexibleResolution = FALSE;
-				unit->hasIntelligentProbes	= FALSE;				
-				break;
-
-			case MODEL_PS4225:
-				unit->model					= MODEL_PS4225;
-				unit->sigGen				= SIGGEN_NONE;
-				unit->firstRange			= PS4000A_50MV;
-				unit->lastRange				= PS4000A_200V;
-				unit->channelCount			= DUAL_SCOPE;
-				unit->hasETS				= FALSE;
-				unit->AWGFileSize			= 0;
-				unit->hasFlexibleResolution = FALSE;
-				unit->hasIntelligentProbes	= FALSE;
-				break;
-
-			case MODEL_PS4425:
-				unit->model					= MODEL_PS4425;
-				unit->sigGen				= SIGGEN_NONE;
-				unit->firstRange			= PS4000A_50MV;
-				unit->lastRange				= PS4000A_200V;
-				unit->channelCount			= QUAD_SCOPE;
-				unit->hasETS				= FALSE;
-				unit->AWGFileSize			= 0;
-				unit->hasFlexibleResolution = FALSE;
-				unit->hasIntelligentProbes  = FALSE;
-				break;
-
-			case MODEL_PS4444:
-				unit->model					= MODEL_PS4444;
-				unit->sigGen				= SIGGEN_NONE;
-				unit->firstRange			= PS4000A_10MV;
-				unit->lastRange				= PS4000A_50V;
-				unit->channelCount			= QUAD_SCOPE;
-				unit->hasETS				= FALSE;
-				unit->AWGFileSize			= 0;
-				unit->hasFlexibleResolution = TRUE;
-				unit->hasIntelligentProbes  = TRUE;
-				break;
-
-			default:
-				unit->model					= MODEL_NONE;
-				break;
-		}
-
-		if (unit->hasFlexibleResolution)
-		{
-			status = ps4000aGetDeviceResolution(unit->handle, &unit->resolution);
-			
-			if (status != PICO_OK)
-			{
-				printf("set_info:ps4000aGetDeviceResolution ------ 0x%08lx \n", status);
-			}
-		}
-		else
-		{
-			unit->resolution = PS4000A_DR_12BIT;
-		}
-	}
-}
-
-/****************************************************************************
-* Select input voltage ranges for channels
-****************************************************************************/
-void SetVoltages(UNIT * unit)
-{
-	int32_t i, ch;
-	int32_t count = 0;
-
-	/* See what ranges are available... */
-	for (i = unit->firstRange; i <= unit->lastRange; i++) 
-	{
-		printf("%d -> %d mV\n", i, inputRanges[i]);
-	}
-
-	do
-	{
-		/* Ask the user to select a range */
-		printf("Specify voltage range (%d..%d)\n", unit->firstRange, unit->lastRange);
-		printf("99 - switches channel off\n");
-		for (ch = 0; ch < unit->channelCount; ch++)
-		{
-			printf("\n");
-			do 
-			{
-				printf("Channel %c: ", 'A' + ch);
-				fflush(stdin);
-				scanf_s("%hd", &(unit->channelSettings[ch].range));
-			} while (unit->channelSettings[ch].range != 99 && (unit->channelSettings[ch].range < unit->firstRange || unit->channelSettings[ch].range > unit->lastRange));
-
-			if (unit->channelSettings[ch].range != 99) 
-			{
-				printf(" - %d mV\n", inputRanges[unit->channelSettings[ch].range]);
-				unit->channelSettings[ch].enabled = TRUE;
-				count++;
-			} 
-			else 
-			{
-				printf("Channel Switched off\n");
-				unit->channelSettings[ch].enabled = FALSE;
-				unit->channelSettings[ch].range = PS4000A_MAX_RANGES-1;
-			}
-		}
-		printf(count == 0? "\n** At least 1 channel must be enabled **\n\n":"");
-	}
-	while(count == 0);	// Must have at least one channel enabled
-
-	SetDefaults(unit);	// Put these changes into effect
-}
-
-/****************************************************************************
-*
-* Select timebase, set time units as nano seconds
-*
-****************************************************************************/
-void SetTimebase(UNIT * unit)
-{
-	float timeInterval;
-	int32_t maxSamples;
-
-	printf("Specify desired timebase: ");
-	fflush(stdin);
-	scanf_s("%ud", &timebase);
-
-	while (ps4000aGetTimebase2(unit->handle, timebase, BUFFER_SIZE, &timeInterval, &maxSamples, 0))
-	{
-		timebase++;  // Increase timebase if the one specified can't be used. 
-	}
-
-	printf("Timebase used %u = %.1f ns sample interval\n", timebase, timeInterval);
-}
-
-/****************************************************************************
-* printResolution
-*
-* Outputs the resolution in text format to the console window
-****************************************************************************/
-void printResolution(PS4000A_DEVICE_RESOLUTION * resolution)
-{
-	switch (*resolution)
-	{
-		case PS4000A_DR_12BIT:
-
-			printf("12 bits");
-			break;
-
-		case PS4000A_DR_14BIT:
-
-			printf("14 bits");
-			break;
-
-		default:
-
-			printf("Invalid resolution for this device.");
-			break;
-	}
-
-	printf("\n");
-}
-
-/****************************************************************************
-* setResolution
-* Set resolution for the device
-*
-****************************************************************************/
-void setResolution(UNIT * unit)
-{
-	int16_t value;
-	int16_t i;
-	int16_t numEnabledChannels = 0;
-	int16_t retry;
-
-	PICO_STATUS status;
-	PS4000A_DEVICE_RESOLUTION resolution;
-	PS4000A_DEVICE_RESOLUTION newResolution = PS4000A_DR_12BIT;
-
-	// Determine number of channels enabled
-	for (i = 0; i < unit->channelCount; i++)
-	{
-		if (unit->channelSettings[i].enabled == TRUE)
-		{
-			numEnabledChannels++;
-		}
-	}
-
-	if (numEnabledChannels == 0)
-	{
-		printf("setResolution: Please enable channels.\n");
-		return;
-	}
-
-	status = ps4000aGetDeviceResolution(unit->handle, &resolution);
-
-	if (status == PICO_OK)
-	{
-		printf("Current resolution: ");
-		printResolution(&resolution);
-	}
-	else
-	{
-		printf("setResolution:ps4000aGetDeviceResolution ------ 0x%08lx \n", status);
-		return;
-	}
-
-	printf("\n");
-
-	printf("Select device resolution:\n");
-	printf("1: 12 bits\n");
-	printf("2: 14 bits\n");
-
-
-	retry = TRUE;
-
-	do
-	{
-		printf("Resolution [1...2]: ");
-		
-		fflush(stdin);
-		scanf_s("%lud", &newResolution);
-
-		// Verify if resolution can be selected for number of channels enabled
-
-		if (newResolution < PS4000A_DR_12BIT && newResolution > PS4000A_DR_14BIT)
-		{
-			printf("setResolution: Resolution index selected out of bounds.\n");
-		}
-		else
-		{
-			retry = FALSE;
-		}
-	} while (retry);
-
-	printf("\n");
-
-	status = ps4000aSetDeviceResolution(unit->handle, (PS4000A_DEVICE_RESOLUTION)newResolution);
-
-	if (status == PICO_OK)
-	{
-		unit->resolution = newResolution;
-
-		printf("Resolution selected: ");
-		printResolution(&newResolution);
-	}
-	else
-	{
-		printf("setResolution:ps4000aSetDeviceResolution ------ 0x%08lx \n", status);
-	}
-
-}
-
-/****************************************************************************************************
-* Sets the signal generator
-* - allows user to set frequency and waveform
-* - allows for custom waveform (values -32768..32767) of up to 16384 samples (for the PicoScope 4824)
-****************************************************************************************************/
-void SetSignalGenerator(UNIT * unit)
-{
-	PICO_STATUS status;
-	int16_t waveform;
-	uint32_t frequency = 1;
-	int8_t fileName [128];
-	FILE * fp = NULL;
-	int16_t * arbitraryWaveform;
-	int32_t waveformSize = 0;
-	uint32_t pkpk = 4000000;	//2V
-	int32_t offset = 0;
-	int8_t ch;
-	int16_t choice;
-	uint32_t delta;
-
-	while (_kbhit())			// use up keypress
-	{
-		_getch();
-	}
-
-	do
-	{
-		printf("\nSignal Generator\n================\n");
-		printf("0 - SINE         1 - SQUARE\n");
-		printf("2 - TRIANGLE     3 - DC VOLTAGE\n");
-
-		if (unit->sigGen == SIGGEN_AWG)
-		{
-			printf("4 - RAMP UP      5 - RAMP DOWN\n");
-			printf("6 - SINC         7 - GAUSSIAN\n");
-			printf("8 - HALF SINE    A - AWG WAVEFORM\n");
-		}
-		printf("F - SigGen Off\n\n");
-
-		ch = _getch();
-
-		if (ch >= '0' && ch <='9')
-		{
-			choice = ch -'0';
-		}
-		else
-		{
-			ch = toupper(ch);
-		}
-	}
-	while((unit->sigGen == SIGGEN_FUNCTGEN && ch != 'F' &&
-		(ch < '0' || ch > '3')) || (unit->sigGen == SIGGEN_AWG && ch != 'A' && ch != 'F' && (ch < '0' || ch > '8')));
-
-	if (ch == 'F')			// If we're going to turn off siggen
-	{
-		printf("Signal generator Off\n");
-		waveform = PS4000A_DC_VOLTAGE;		// DC Voltage
-		pkpk = 0;							// 0V
-		waveformSize = 0;
-	}
-	else
-	{
-		if (ch == 'A' && unit->sigGen == SIGGEN_AWG)		// Set the AWG
-		{
-			arbitraryWaveform = (int16_t*) calloc( unit->AWGFileSize, sizeof(int16_t));
-			memset(arbitraryWaveform, 0, unit->AWGFileSize * sizeof(int16_t));
-
-			waveformSize = 0;
-
-			printf("Select a waveform file to load: ");
-			scanf_s("%s", fileName, 128);
-
-			if (fopen_s(&fp, fileName, "r") == 0)
-			{ // Having opened file, read in data - one number per line
-				while (EOF != fscanf_s(fp, "%hi", (arbitraryWaveform + waveformSize)) && waveformSize++ < unit->AWGFileSize - 1);
-				fclose(fp);
-				printf("File successfully loaded\n");
-			}
-			else
-			{
-				printf("Invalid filename\n");
-				return;
-			}
-		}
-		else	// Set one of the built in waveforms
-		{
-			switch (choice)
-			{
-				case 0:
-					waveform = PS4000A_SINE;
-					break;
-
-				case 1:
-					waveform = PS4000A_SQUARE;
-					break;
-
-				case 2:
-					waveform = PS4000A_TRIANGLE;
-					break;
-
-				case 3:
-					waveform = PS4000A_DC_VOLTAGE;
-					do
-					{
-						printf("\nEnter offset in uV: (0 to 2000000)\n"); // Ask user to enter DC offset level;
-						scanf_s("%u", &offset);
-					} while (offset < 0 || offset > 2000000);
-					break;
-
-				case 4:
-					waveform = PS4000A_RAMP_UP;
-					break;
-
-				case 5:
-					waveform = PS4000A_RAMP_DOWN;
-					break;
-
-				case 6:
-					waveform = PS4000A_SINC;
-					break;
-
-				case 7:
-					waveform = PS4000A_GAUSSIAN;
-					break;
-
-				case 8:
-					waveform = PS4000A_HALF_SINE;
-					break;
-
-				default:
-					waveform = PS4000A_SINE;
-					break;
-			}
-		}
-
-		if (waveform < 8 || (ch == 'A' && unit->sigGen == SIGGEN_AWG))	// Find out frequency if required
-		{
-			do
-			{
-				printf("\nEnter frequency in Hz: (1 to 1000000)\n"); // Ask user to enter signal frequency, signal will be output at constant frequency
-				scanf_s("%u", &frequency);
-			} while (frequency <= 0 || frequency > 1000000);
-		}
-
-		if (waveformSize > 0)
-		{
-			// Find the delta phase corresponding to the frequency
-			status = ps4000aSigGenFrequencyToPhase(unit->handle, frequency, PS4000A_SINGLE, waveformSize, &delta);
-
-			status = ps4000aSetSigGenArbitrary(	unit->handle,
-				0,				// offset voltage
-				pkpk,			// PkToPk in microvolts. Max = 4000000 uV  +2v to -2V
-				delta,			// start delta
-				delta,			// stop delta
-				0,
-				0,
-				arbitraryWaveform,
-				waveformSize,
-				(PS4000A_SWEEP_TYPE)0,
-				(PS4000A_EXTRA_OPERATIONS)0,
-				PS4000A_SINGLE,
-				0,
-				0,
-				PS4000A_SIGGEN_RISING,
-				PS4000A_SIGGEN_NONE,
-				0);
-
-			printf(status?"\nps4000aSetSigGenArbitrary: Status Error 0x%x \n":"", status);	// If status != 0, show the error
-		}
-		else
-		{
-			status = ps4000aSetSigGenBuiltIn(unit->handle,
-				offset,
-				pkpk,
-				(PS4000A_WAVE_TYPE) waveform,
-				(double) frequency,
-				(double) frequency,
-				0,
-				0,
-				(PS4000A_SWEEP_TYPE) 0,
-				(PS4000A_EXTRA_OPERATIONS) 0,
-				0,
-				0,
-				(PS4000A_SIGGEN_TRIG_TYPE) 0,
-				(PS4000A_SIGGEN_TRIG_SOURCE) 0,
-				0);
-
-			printf(status?"\nps4000aSetSigGenBuiltIn: Status Error 0x%x \n":"", status);		// If status != 0, show the error
-		}
-	}
-}
-
-
-/****************************************************************************
-* CollectStreamingImmediate
-*  this function demonstrates how to collect a stream of data
-*  from the unit (start collecting immediately)
-***************************************************************************/
-void CollectStreamingImmediate(UNIT * unit)
-{
-	struct tPwq pulseWidth;
-	struct tPS4000ADirection directions;
-
-	memset(&pulseWidth, 0, sizeof(struct tPwq));
-	memset(&directions, 0, sizeof(struct tPS4000ADirection));
-
-	SetDefaults(unit);
-
-	printf("Collect streaming...\n");
-	printf("Data is written to disk file (stream.txt)\n");
-	printf("Press a key to start\n");
-	_getch();
-
-	/* Trigger disabled	*/
-	SetTrigger(unit, NULL, 0, NULL, 0, &directions, 1, &pulseWidth, 0, 0, 0);
-
-	StreamDataHandler(unit, 0);
-}
-
-/****************************************************************************
-* CollectStreamingTriggered
-*  this function demonstrates how to collect a stream of data
-*  from the unit (start collecting on trigger)
-***************************************************************************/
-void CollectStreamingTriggered(UNIT * unit)
-{
-	int16_t triggerVoltage = mv_to_adc(1000,	unit->channelSettings[PS4000A_CHANNEL_A].range, unit); // ChannelInfo stores ADC counts
-	struct tPwq pulseWidth;
-
-	struct tPS4000ATriggerChannelProperties sourceDetails = { triggerVoltage,
-		256 * 10,
-		triggerVoltage,
-		256 * 10,
-		PS4000A_CHANNEL_A,
-		PS4000A_LEVEL };
-
-	struct tPS4000ACondition conditions [1] = {{PS4000A_CHANNEL_A,	PS4000A_CONDITION_TRUE }};
-
-	struct tPS4000ADirection directions [1];
-	directions[0].channel = conditions[0].source;
-	directions[0].direction = PS4000A_RISING;
-
-	memset(&pulseWidth, 0, sizeof(struct tPwq));
-
-	printf("Collect streaming triggered...\n");
-	printf("Data is written to disk file (stream.txt)\n");
-	printf("Press a key to start\n");
-	_getch();
-	SetDefaults(unit);
-
-	/* Trigger enabled
-	* Rising edge
-	* Threshold = 1000mV */
-	SetTrigger(unit, &sourceDetails, 1, conditions, 1, directions, 1, &pulseWidth, 0, 0, 0);
-
-	StreamDataHandler(unit, 100000);
-}
-
-
-/****************************************************************************
-* DisplaySettings 
-* Displays information about the user configurable settings in this example
-* Parameters 
-* - unit        pointer to the UNIT structure
-*
-* Returns       none
-***************************************************************************/
-void DisplaySettings(UNIT *unit)
-{
-	int32_t ch;
-	int32_t voltage;
-	PS4000A_DEVICE_RESOLUTION resolution = PS4000A_DR_12BIT;
-	PICO_STATUS status = PICO_OK;
-
-	printf("\nChannel Voltage Settings:\n\n");
-
-	for (ch = 0; ch < unit->channelCount; ch++)
-	{
-		if (!(unit->channelSettings[ch].enabled))
-		{
-			printf("Channel %c Voltage Range = Off\n", 'A' + ch);
-		}
-		else
-		{
-			voltage = inputRanges[unit->channelSettings[ch].range];
-			printf("Channel %c Voltage Range = ", 'A' + ch);
-
-			if (voltage < 1000)
-			{
-				printf("%dmV\n", voltage);
-			}
-			else
-			{
-				printf("%dV\n", voltage / 1000);
-			}
-		}
-	}
-	printf("\n");
-
-	printf("\nReadings will be scaled in (%s)\n\n", (scaleVoltages)? ("mV") : ("ADC counts"));
-
-	if (unit->hasFlexibleResolution)
-	{
-		status = ps4000aGetDeviceResolution(unit->handle, &resolution);
-		printf("Device Resolution: ");
-		printResolution(&resolution);
-	}
-}
-
-/****************************************************************************
-* OpenDevice
-* Parameters
-* - unit        pointer to the UNIT structure, where the handle will be stored
-* - serial		pointer to the char array containing serial number
-*
-* Returns
-* - PICO_STATUS to indicate success, or if an error occurred
-***************************************************************************/
-PICO_STATUS OpenDevice(UNIT *unit, int8_t *serial)
-{
-	PICO_STATUS status;
-	int16_t asyncStatus = 0;
-	int16_t progressPercent = 0;
-	int16_t complete = 0;
-	int16_t count = 0;
-
-	if (serial == NULL)
-	{
-		status = ps4000aOpenUnit(&unit->handle, NULL);
-	}
-	else
-	{
-		status = ps4000aOpenUnit(&unit->handle, (int8_t *) serial);
-	}
-
-	unit->openStatus = (int16_t) status;
-	unit->complete = 1;
-
-	return status;
-}
-
-/****************************************************************************
-* HandleDevice
-* Parameters
-* - unit        pointer to the UNIT structure, where the handle will be stored
-*
-* Returns
-* - PICO_STATUS to indicate success, or if an error occurred
-***************************************************************************/
-PICO_STATUS HandleDevice(UNIT * unit)
-{
-	int16_t value = 0;
-	int32_t i;
-	struct tPwq pulseWidth;
-	struct tPS4000ADirection directions;
-	PICO_STATUS currentPowerStatus;
-	PICO_STATUS status;
-
-	if (unit->openStatus == PICO_USB3_0_DEVICE_NON_USB3_0_PORT || unit->openStatus == PICO_POWER_SUPPLY_NOT_CONNECTED)
-	{
-		unit->openStatus = (int16_t) ChangePowerSource(unit->handle, unit->openStatus);
-
-		currentPowerStatus = ps4000aCurrentPowerSource(unit->handle);
-
-		if (currentPowerStatus == PICO_POWER_SUPPLY_NOT_CONNECTED)
-		{
-			printf("USB Powered");
-		}
-		else
-		{
-			printf("5 V Power Supply Connected");
-		}
-
-		printf("\n");
-	}
-
-	printf("Handle: %d\n", unit->handle);
-	
-	if (unit->openStatus != PICO_OK && unit->openStatus != PICO_POWER_SUPPLY_NOT_CONNECTED)
-	{
-		printf("Unable to open device\n");
-		printf("Error code : 0x%08x\n", (uint32_t) unit->openStatus);
-		while(!_kbhit());
-		exit(99); // exit program
-	}
-
-	printf("Device opened successfully, cycle %d\n", ++cycles);
-	// setup device info - unless it's set already
-	if (unit->model == MODEL_NONE)
-	{
-		set_info(unit);
-	}
-
-	// Register probe interaction callback 
-	if (unit->hasIntelligentProbes)
-	{
-		status = ps4000aSetProbeInteractionCallback(unit->handle, CallBackProbeInteractions);
-
-		// Wait for information to populate (callback will be called twice initially)
-		Sleep(2000);
-
-	}
-
-	timebase = 1;
-
-	ps4000aMaximumValue(unit->handle, &value);
-	unit->maxADCValue = value;
-
-	ps4000aCurrentPowerSource(unit->handle);
-
-	for (i = 0; i < unit->channelCount; i++)
-	{
-		unit->channelSettings[i].enabled = TRUE;
-		unit->channelSettings[i].DCcoupled = TRUE;
-		unit->channelSettings[i].range = PS4000A_5V;
-		unit->channelSettings[i].analogueOffset = 0.0f;
-	}
-
-	memset(&directions, 0, sizeof(struct tPS4000ADirection));
-	memset(&pulseWidth, 0, sizeof(struct tPwq));
-
-	SetDefaults(unit);
-
-	/* Trigger disabled	*/
-	SetTrigger(unit, NULL, 0, NULL, 0, &directions, 1, &pulseWidth, 0, 0, 0);
-
-	return unit->openStatus;
-}
-
-/****************************************************************************
-* CloseDevice
-****************************************************************************/
-void CloseDevice(UNIT *unit)
-{
-	ps4000aCloseUnit(unit->handle); 
-}
-
-/****************************************************************************
-* MainMenu
-* Controls default functions of the seelected unit
-* Parameters
-* - unit        pointer to the UNIT structure
-*
-* Returns       none
-***************************************************************************/
-void MainMenu(UNIT *unit)
-{
-	int8_t ch = '.';
-
-	while (ch != 'X')
-	{
-		DisplaySettings(unit);
-
-		printf("\n");
-		printf("Please select an operation:\n\n");
-
-		printf("B - Immediate block                           V - Set voltages\n");
-		printf("T - Triggered block                           I - Set timebase\n");
-
-		if (unit->hasETS)
-		{
-			printf("E - Collect a block of data using ETS         A - ADC counts/mV\n");
-		}
-		else
-		{
-			printf("A - ADC counts/mV\n");
-		}
-		
-		printf("R - Collect set of rapid captures\n");
-		printf("S - Immediate streaming\n");
-		printf("W - Triggered streaming\n");
-		
-		if (unit->sigGen != SIGGEN_NONE)
-		{
-			printf("G - Signal generator\n");
-		}
-
-		if (unit->hasFlexibleResolution)
-		{
-			printf("D - Set device resolution\n");
-		}
-
-		printf("                                              X - Exit\n");
-		printf("Operation:");
-
-		ch = toupper(_getch());
-
-		printf("\n\n");
-
-		switch (ch) 
-		{
-			case 'B':
-				CollectBlockImmediate(unit);
-				break;
-
-			case 'T':
-				CollectBlockTriggered(unit);
-				break;
-
-			case 'R':
-				CollectRapidBlock(unit);
-				break;
-
-			case 'S':
-				CollectStreamingImmediate(unit);
-				break;
-
-			case 'W':
-				CollectStreamingTriggered(unit);
-				break;
-
-			case 'E':
-				if (unit->hasETS == FALSE)
-				{
-					printf("This model does not support ETS.\n\n");
-					break;
-				}
-
-				CollectBlockEts(unit);
-				break;
-
-			case 'G':
-				
-				if (unit->sigGen == SIGGEN_NONE)
-				{
-					printf("This model does not have a signal generator.\n\n");
-					break;
-				}
-
-				SetSignalGenerator(unit);
-				break;
-
-			case 'D':
-
-				if (unit->hasFlexibleResolution == FALSE)
-				{
-					printf("This device does not have flexible resolution.\n\n");
-					break;
-				}
-				
-				setResolution(unit);
-				break;
-
-			case 'V':
-				SetVoltages(unit);
-				break;
-
-			case 'I':
-				SetTimebase(unit);
-				break;
-
-			case 'A':
-				scaleVoltages = !scaleVoltages;
-				break;
-
-			case 'X':
-				printf("Exit main menu.");
-				break;
-
-			default:
-				printf("Invalid operation\n");
-				break;
-		}
-	}
-}
-
-
-/****************************************************************************
-* main
-*
-***************************************************************************/
-int32_t main(void)
-{
-	int8_t ch;
-	uint16_t devCount = 0, listIter = 0,	openIter = 0;
-	//device indexer -  64 chars - 64 is maximum number of PicoScope devices handled by driver
-	int8_t devChars[] =
-			"1234567890ABCDEFGHIJKLMNOPQRSTUVWXYZabcdefghijklmnopqrstuvwxyz#";
-	PICO_STATUS status = PICO_OK;
-	UNIT allUnits[MAX_PICO_DEVICES];
-	int16_t count = 0;
-	int8_t serials[100];
-	int16_t serialsLength = 100;
-
-
-	printf("PicoScope 4000 Series (ps4000a) Driver Example Program\n");
-	printf("\nEnumerating Units...\n");
-
-	status = ps4000aEnumerateUnits(&count, serials, &serialsLength);
-
-	if (status == PICO_OK)
-	{
-		printf("Found %d devices - serial numbers: %s\n", count, serials);
-	}
-
-	do
-	{
-		status = OpenDevice(&(allUnits[devCount]), NULL);
-
-		if (status == PICO_OK || status == PICO_USB3_0_DEVICE_NON_USB3_0_PORT || status == PICO_POWER_SUPPLY_NOT_CONNECTED)
-		{
-			allUnits[devCount++].openStatus = (int16_t) status;
-		}
-
-	} while(status != PICO_NOT_FOUND);
-
-	if (devCount == 0)
-	{
-		printf("Picoscope devices not found\n");
-		_getch();
-		return 1;
-	}
-	
-	// If there is only one device, open and handle it here
-	if (devCount == 1)
-	{
-		printf("Found one device, opening...\n\n");
-		status = allUnits[0].openStatus;
-
-		if (status == PICO_OK || status == PICO_POWER_SUPPLY_NOT_CONNECTED || status == PICO_USB3_0_DEVICE_NON_USB3_0_PORT)
-		{
-			set_info(&allUnits[0]);
-			status = HandleDevice(&allUnits[0]);
-		}
-
-		if (status != PICO_OK && status != PICO_POWER_SUPPLY_NOT_CONNECTED)
-		{
-			printf("Picoscope devices open failed, error code 0x%x\n",(uint32_t)status);
-			_getch();
-			return 1;
-		}
-
-		MainMenu(&allUnits[0]);
-		CloseDevice(&allUnits[0]);
-		printf("Exit...\n");
-		return 0;
-	}
-	else
-	{
-		// More than one unit
-		printf("Found %d devices, initializing...\n\n", devCount);
-
-		for (listIter = 0; listIter < devCount; listIter++)
-		{
-			if (allUnits[listIter].openStatus == PICO_OK || allUnits[listIter].openStatus == PICO_USB3_0_DEVICE_NON_USB3_0_PORT)
-			{
-				set_info(&allUnits[listIter]);
-				openIter++;
-			}
-		}
-	}
-
-	// None
-	if (openIter == 0)
-	{
-		printf("Picoscope devices init failed\n");
-		_getch();
-		return 1;
-	}
-
-	// Just one - handle it here
-	if (openIter == 1)
-	{
-		for (listIter = 0; listIter < devCount; listIter++)
-		{
-			if (!(allUnits[listIter].openStatus == PICO_OK || allUnits[listIter].openStatus == PICO_USB3_0_DEVICE_NON_USB3_0_PORT))
-			{
-				break;
-			}
-		}
-
-		printf("One device opened successfully\n");
-		printf("Model\t: %s\nS/N\t: %s\n", allUnits[listIter].modelString, allUnits[listIter].serial);
-		status = HandleDevice(&allUnits[listIter]);
-
-		if (status != PICO_OK)
-		{
-			printf("Picoscope device open failed, error code 0x%x\n", (uint32_t)status);
-			return 1;
-		}
-
-		MainMenu(&allUnits[listIter]);
-		CloseDevice(&allUnits[listIter]);
-		printf("Exit...\n");
-		return 0;
-	}
-	printf("Found %d devices, pick one to open from the list:\n", devCount);
-
-	for (listIter = 0; listIter < devCount; listIter++)
-	{
-		printf("%c) Picoscope %7s S/N: %s\n", devChars[listIter],
-				allUnits[listIter].modelString, allUnits[listIter].serial);
-	}
-
-	printf("ESC) Cancel\n");
-
-	ch = '.';
-
-	// If Escape
-	while (ch != 27)
-	{
-		ch = _getch();
-
-		// If Escape
-		if (ch == 27)
-		{
-			continue;
-		}
-
-		for (listIter = 0; listIter < devCount; listIter++)
-		{
-			if (ch == devChars[listIter])
-			{
-				printf("Option %c) selected, opening Picoscope %7s S/N: %s\n",
-						devChars[listIter], allUnits[listIter].modelString,
-						allUnits[listIter].serial);
-
-				if ((allUnits[listIter].openStatus == PICO_OK || allUnits[listIter].openStatus == PICO_POWER_SUPPLY_NOT_CONNECTED))
-				{
-					status = HandleDevice(&allUnits[listIter]);
-				}
-
-				if (status != PICO_OK)
-				{
-					printf("Picoscope devices open failed, error code 0x%x\n", (uint32_t)status);
-					_getch();
-					return 1;
-				}
-
-				MainMenu(&allUnits[listIter]);
-
-				printf("Found %d devices, pick one to open from the list:\n",devCount);
-
-				for (listIter = 0; listIter < devCount; listIter++)
-				{
-					printf("%c) Picoscope %7s S/N: %s\n", devChars[listIter],
-							allUnits[listIter].modelString,
-							allUnits[listIter].serial);
-				}
-
-				printf("ESC) Cancel\n");
-			}
-		}
-	}
-
-	for (listIter = 0; listIter < devCount; listIter++)
-	{
-		CloseDevice(&allUnits[listIter]);
-	}
-
-	printf("Exit...\n");
-	return 0;
-}
->>>>>>> ff1715f6
+}